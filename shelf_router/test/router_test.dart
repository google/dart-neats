--- conflicted
+++ resolved
@@ -124,13 +124,10 @@
 
     expect(await get('/hello'), 'hello-world');
     expect(await get('/api/user/jonasfj/info'), 'Hello jonasfj');
-<<<<<<< HEAD
     expect(await get('/api2'), 'api2');
     expect(get('/api2/'), throwsA(anything));
     expect(get('/api/user/jonasfj/info-wrong'), throwsA(anything));
-=======
     expect(await get('/api/user/jonasfj/info-wrong'), 'catch-all-handler');
->>>>>>> d566ef6a
   });
 
   test('mount(Handler) with middleware', () async {
