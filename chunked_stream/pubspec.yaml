name: chunked_stream
<<<<<<< HEAD
version: 1.2.0
authors:
  - Jonas Finnemann Jensen <jonasfj@google.com>
=======
version: 1.1.0
>>>>>>> 65beae4f
description: |
  Utilities for working with chunked streams, such as byte streams which is
  often given as a stream of byte chunks with type `Stream<List<int>>`.
homepage: https://github.com/google/dart-neats/tree/master/chunked_stream
repository: https://github.com/google/dart-neats.git
issue_tracker: https://github.com/google/dart-neats/labels/pkg:chunked_stream
dev_dependencies:
  test: ^1.5.1
  pedantic: ^1.4.0
environment:
  sdk: ">=2.0.0 <3.0.0"<|MERGE_RESOLUTION|>--- conflicted
+++ resolved
@@ -1,11 +1,5 @@
 name: chunked_stream
-<<<<<<< HEAD
 version: 1.2.0
-authors:
-  - Jonas Finnemann Jensen <jonasfj@google.com>
-=======
-version: 1.1.0
->>>>>>> 65beae4f
 description: |
   Utilities for working with chunked streams, such as byte streams which is
   often given as a stream of byte chunks with type `Stream<List<int>>`.
